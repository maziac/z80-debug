{
	"name": "dezog",
	"displayName": "DeZog",
<<<<<<< HEAD
	"version": "2.0.0",
=======
	"version": "1.5.5",
>>>>>>> 2afb8a77
	"publisher": "maziac",
	"description": "Visual Studio Code Debugger for the Z80/ZX Spectrum.",
	"author": {
		"name": "Thomas Busse"
	},
	"license": "MIT",
	"keywords": [
		"debugger",
		"debug",
		"z80",
		"z80-debug",
		"dezog",
		"zesarux",
		"zx",
		"spectrum",
		"assembler",
		"z80asm",
		"sjasmplus"
	],
	"engines": {
		"vscode": "^1.50.0",
		"node": "^7.9.0"
	},
	"icon": "images/dezog-icon.png",
	"categories": [
		"Debuggers"
	],
	"private": true,
	"repository": {
		"type": "git",
		"url": "https://github.com/maziac/DeZog"
	},
	"scripts": {
		"compile": "tsc -p ./src",
		"tslint": "eslint ./src/**/*.ts",
		"watch": "tsc -w -p ./src",
		"test": "mocha -u tdd ./out/tests/",
		"package": "vsce package",
		"publish": "vsce publish"
	},
	"files": [],
	"dependencies": {
		"await-notify": "1.0.1",
		"binary-file": "^0.2.1",
		"gif-writer": "^0.9.3",
		"glob": "^7.1.6",
		"jsonc-parser": "^2.2.1",
		"mocha": "^7.1.1",
		"node-gzip": "^1.1.2",
		"rng": "^0.2.2",
		"ts-node": "^8.8.1",
		"vscode-debugadapter": "^1.39.1",
		"vscode-debugprotocol": "1.39.0"
	},
	"devDependencies": {
		"@types/mocha": "7.0.2",
		"@types/node": "13.9.5",
		"electron-rebuild": "^1.10.1",
		"minimist": "^1.2.5",
		"tslint": "^6.1.0",
		"typescript": "^4.0.2",
		"vsce": "1.74.0",
		"@types/vscode": "^1.50.0",
		"vscode-debugadapter-testsupport": "1.40.2"
	},
	"resolutions": {
		"minimist": "^1.2.5"
	},
	"bugs": {
		"url": "https://github.com/maziac/DeZog/issues"
	},
	"main": "./out/extension",
	"activationEvents": [
		"onDebugResolve:dezog",
		"onCommand"
	],
	"contributes": {
		"configuration": {
			"type": "object",
			"title": "DeZog configuration",
			"properties": {
				"dezog.logpanel": {
					"description": "Write global logs to an output panel.",
					"type": "boolean",
					"scope": "resource"
				},
				"dezog.socket.logpanel": {
					"description": "Write socket logs to an output panel.",
					"type": "boolean",
					"scope": "resource"
				},
				"dezog.customcode.logpanel": {
					"description": "Write logs regarding custom (js) code to an output panel.",
					"type": "boolean",
					"scope": "resource"
				}
			}
		},
		"languages": [
			{
				"id": "asm-collection",
				"extensions": [
					".list",
					".lis",
					".a80",
					".asm",
					".inc",
					".s"
				],
				"aliases": [
					"Assembler file"
				]
			}
		],
		"breakpoints": [
			{
				"language": "asm-collection"
			},
			{
				"language": "z80-macroasm"
			},
			{
				"language": "z80-asm"
			},
			{
				"language": "zeus-asm"
			},
			{
				"language": "gbz80"
			},
			{
				"language": "pasmo"
			}
		],
		"commands": [
			{
				"command": "dezog.whatsNew",
				"title": "Show 'What's New' page of this DeZog release.",
				"category": "dezog"
			},
			{
				"command": "dezog.movePCtoCursor",
				"title": "Move Program Counter to Cursor",
				"category": "dezog"
			},
			{
				"command": "dezog.clearAllDecorations",
				"title": "Clear all decorations",
				"category": "dezog"
			},
			{
				"command": "dezog.runAllUnitTests",
				"title": "Run all unit tests",
				"category": "dezog"
			},
			{
				"command": "dezog.debugAllUnitTests",
				"title": "Run all unit tests in debug mode",
				"category": "dezog"
			},
			{
				"command": "dezog.cancelUnitTests",
				"title": "Cancels all running unit test cases.",
				"category": "dezog"
			},
			{
				"command": "dezog.getAllUnitTests",
				"title": "Get all unit test case labels.",
				"category": "dezog-partial-unit-testing"
			},
			{
				"command": "dezog.initUnitTests",
				"title": "Initializes partial unit testing.",
				"category": "dezog-partial-unit-testing"
			},
			{
				"command": "dezog.execUnitTestCase",
				"title": "(Delayed) execution of one unit test case.",
				"category": "dezog-partial-unit-testing"
			},
			{
				"command": "dezog.runPartialUnitTests",
				"title": "Run all unit test cases (from execUnitTestCase).",
				"category": "dezog-partial-unit-testing"
			},
			{
				"command": "dezog.debugPartialUnitTests",
				"title": "Run all unit test cases (from execUnitTestCase) in debug mode.",
				"category": "dezog-partial-unit-testing"
			}
		],
		"menus": {
			"commandPalette": [
				{
					"command": "dezog.whatsNew"
				},
				{
					"command": "dezog.runAllUnitTests"
				},
				{
					"command": "dezog.debugAllUnitTests"
				},
				{
					"command": "dezog.movePCtoCursor",
					"when": "false"
				},
				{
					"command": "dezog.clearAllDecorations"
				},
				{
					"command": "dezog.getAllUnitTests",
					"when": "false"
				},
				{
					"command": "dezog.execUnitTestCase",
					"when": "false"
				},
				{
					"command": "dezog.debugPartialUnitTests",
					"when": "false"
				},
				{
					"command": "dezog.runPartialUnitTests",
					"when": "false"
				},
				{
					"command": "dezog.initUnitTests",
					"when": "false"
				}
			],
			"editor/context": [
				{
					"when": "resourceLangId == asm-collection && inDebugMode",
					"command": "dezog.movePCtoCursor",
					"group": "debug"
				}
			]
		},
		"debuggers": [
			{
				"type": "dezog",
				"label": "DeZog",
				"program": "./out/emuldebugadapter.js",
				"runtime": "node",
				"configurationAttributes": {
					"launch": {
						"required": [
							"remoteType",
							"rootFolder"
						],
						"properties": {
							"remoteType": {
								"type": "string",
								"description": "It is possible to use DeZog with different remotes. Here you choose the type, i.e. 'zrcp' (ZEsarUX), 'zxnext' or 'zxsim' (internal Z80 simulator). Note: Certain features or properties are not available in all types.",
								"default": "zrcp"
							},
							"zrcp": {
								"hostname": {
									"type": "string",
									"description": "The hostname/IP address of the ZEsarUX Emulator."
								},
								"port": {
									"type": "number",
									"description": "The port of the ZEsarUX Emulator."
								},
								"loadDelay": {
									"type": "number",
									"description": "An additional delay before the assembler program is loaded in ZEsarUX. Use this only if you have problems starting the debug session on Windows. Default: 100ms on Windows, 0ms on other systems."
								},
								"skipInterrupt": {
									"type": "boolean",
									"description": "Skips the interrupt during stepping. Defaults to false."
								},
								"socketTimeout": {
									"type": "number",
									"description": "In secs. If no response is received within this time the connection is disconnected. Usually you don't need to change this value. Defaults to 5 seconds."
								}
							},
							"cspect": {
								"hostname": {
									"type": "string",
									"description": "The hostname/IP address of the CSpect socket."
								},
								"port": {
									"type": "number",
									"description": "The port of the CSpect socket."
								},
								"socketTimeout": {
									"type": "number",
									"description": "In secs. If no response is received within this time the connection is disconnected. Usually you don't need to change this value. Defaults to 5 seconds."
								}
							},
							"zsim": {
								"zxKeyboard": {
									"type": "boolean",
									"description": "If enabled the simulator shows a keyboard to simulate keypresses.",
									"default": true
								},
								"visualMemory": {
									"type": "boolean",
									"description": "If enabled the simulator shows the access to the memory (0-0xFFFF) visually while the program is running.",
									"default": "true"
								},
								"memoryModel": {
									"type": "string",
									"description": "Chooses the right memory model. I.e. how the memory maps if more than 64k is available.\nPossible values:\n'RAM': One memory area of 64K, no banks.\n- 'ZX48K': ROM and RAM as of the ZX Spectrum 48K.\n- 'ZX128K': Banked memory as of the ZX Spectrum 48K (16k slots/banks).\n- 'ZXNEXT': Banked memory as of the ZX Next (8k slots/banks). The default depends on the banking settings.",
									"default": "RAM"
								},
								"ulaScreen": {
									"type": "boolean",
									"description": "If enabled it shows the contents of the ZX Spectrum screen.",
									"default": true
								},
								"cpuLoadInterruptRange": {
									"type": "number",
									"description": "The number of interrupts to calculate the CPU-load average from. 0 to disable.",
									"default": 1
								},
								"Z80N": {
									"type": "boolean",
									"description": "Default is false. If enabled the Z80N extended instructions are supported. Default: If 'tbblueMemoryManagementSlots' defaults to true, otherwise false.",
									"default": false
								},
								"vsyncInterrupt": {
									"type": "boolean",
									"description": "Default is true if some ZX Spectrum feature is enabled otherwise false. If enabled an interrupt is generated after ca. 20ms (this assumes a CPU clock of 3.5MHz).",
									"default": false
								},
								"customCode": {
									"debug": {
										"type": "boolean",
										"description": "If true the zsim simulator view is put in debug mode which makes it easier to develop additional javascript code (see jsPath).",
										"default": false
									},
									"jsPath": {
										"type": "string",
										"description": "A relative path to additional javascript code that is included into the Z80 simulator."
									},
									"uiPath": {
										"type": "string",
										"description": "A relative path to additional javascript code that is included into the Z80 simulator view/UI. This code acts as UI for the code in 'jsPath'"
									},
									"timeStep": {
										"type": "number",
										"description": "You can set a time step (interval) to call the tick() function. If not set then tick() will not be called (although time/t-states still do advance)."
									}
								}
							},
							"zxnext": {
								"hostname": {
									"type": "string",
									"description": "The hostname/IP address of the socket of the DeZog Serial Interface program. As this usually runs on the same PC as DeZog itself this parameter can be omitted (localhost).",
									"default": "localhost"
								},
								"port": {
									"type": "string",
									"description": "The port number of the socket of the DeZog Serial Interface program.Defaults to 12000.",
									"default": "12000"
								}
							},
							"unitTests": {
								"type": "boolean",
								"description": "Whether the configuration contains the unit tests or not. Default: false."
							},
							"rootFolder": {
								"type": "string",
								"description": "The path of the root folder. All other paths are relative to this. Usually set to ${workspaceFolder}."
							},
							"sjasmplus": {
								"type": "array",
								"description": "All sjasmplus list files. (Typically only one, but it's possible to add more here. E.g. a commented ROM disassembly could be added as complement to the program's list file.)",
								"items": {
									"type": "object",
									"required": [
										"path"
									],
									"properties": {
										"path": {
											"type": "string",
											"description": "Path to the assembler .list file."
										},
										"srcDirs": {
											"type": "array",
											"description": "If defined the files referenced in the list file will be used for stepping otherwise the list file itself will be used. The source directories are given here as an array of strings. All dirs are relative to the 'rootFolder'.",
											"default": [
												""
											]
										},
										"excludeFiles": {
											"type": "array",
											"description": "An array of glob patterns with filenames to exclude. The filenames (from the 'include' statement) that do match will not be associated with executed addresses. I.e. those source files are not shown during stepping. You normally only need this if you have multiple source files that share the same addresses. In that case one of the source files is shown. If that is the wrong one you can exclude it here.",
											"default": []
										},
										"disableBanking": {
											"type": "boolean",
											"description": "SLD files bank information to the addresses. If this is set all addresses are turned into simple 64k addresses as with list files.",
											"default": false
										}
									}
								}
							},
							"z80asm": {
								"type": "array",
								"description": "All list files. (Typically only one, but it's possible to add more here. E.g. a commented ROM disassembly could be added as complement to the program's list file.)",
								"items": {
									"type": "object",
									"required": [
										"path"
									],
									"properties": {
										"path": {
											"type": "string",
											"description": "Path to the assembler .list file."
										},
										"srcDirs": {
											"type": "array",
											"description": "If defined the files referenced in the list file will be used for stepping otherwise the list file itself will be used. The source directories are given here either as an array of strings. All dirs are relative to the 'rootFolder'.",
											"default": [
												""
											]
										},
										"excludeFiles": {
											"type": "array",
											"description": "An array of glob patterns with filenames to exclude. The filenames (from the 'include' statement) that do match will not be associated with executed addresses. I.e. those source files are not shown during stepping. You normally only need this if you have multiple source files that share the same addresses. In that case one of the source files is shown. If that is the wrong one you can exclude it here.",
											"default": []
										}
									}
								}
							},
							"z88dk": {
								"type": "array",
								"description": "All list files. (Typically only one, but it's possible to add more here. E.g. a commented ROM disassembly could be added as complement to the program's list file.)",
								"items": {
									"type": "object",
									"required": [
										"path"
									],
									"properties": {
										"path": {
											"type": "string",
											"description": "Path to the assembler .list file."
										},
										"srcDirs": {
											"type": "array",
											"description": "If defined the files referenced in the list file will be used for stepping otherwise the list file itself will be used. The source directories are given here as an array of strings. All dirs are relative to the 'rootFolder'.",
											"default": [
												""
											]
										},
										"excludeFiles": {
											"type": "array",
											"description": "An array of glob patterns with filenames to exclude. The filenames (from the 'include' statement) that do match will not be associated with executed addresses. I.e. those source files are not shown during stepping. You normally only need this if you have multiple source files that share the same addresses. In that case one of the source files is shown. If that is the wrong one you can exclude it here.",
											"default": []
										},
										"mainFile": {
											"type": "string",
											"description": "Path to the main assembler source file that was used to produce the .list file.",
											"default": null
										},
										"mapFile": {
											"type": "string",
											"description": "Is required only for z88dk. The map file is required to correctly parse the label values and to get correct file/line to address associations.",
											"default": 0
										}
									}
								}
							},
							"smallValuesMaximum": {
								"type": "number",
								"description": "Interprets labels as address if value is bigger. Typically this is e.g. 512. So all numbers below are not treated as addresses if shown. So most constant values are covered with this as they are usually smaller than 512. Influences the formatting.",
								"default": 512
							},
							"disassemblerArgs": {
								"description": "Arguments passed to the disassembler.",
								"properties": {
									"numberOfLines": {
										"type": "number",
										"description": "The number of lines displayed in the disassembly.",
										"default": 10
									},
									"esxdosRst": {
										"type": "boolean",
										"description": "For esxdos disassembly set this to 'true'.",
										"default": false
									}
								}
							},
							"tmpDir": {
								"type": "string",
								"description": "A directory for temporary files created by this debug adapter. Used e.g. for disassemblies. E.g. '.tmp'"
							},
							"topOfStack": {
								"type": "string",
								"description": "(Optional) You should set this to the label or address which is above the topmost entry on the stack. It is used to determine the end of the call stack."
							},
							"execAddress": {
								"type": "string",
								"description": "The start address of program execution. Use a label or a number. Can only be omitted of a .sna file is loaded."
							},
							"load": {
								"type": "string",
								"description": "(Optional) Load a .tap or .sna file into the emulator on startup of the debug session."
							},
							"loadObjs": {
								"type": "array",
								"description": "List of one or many object files, i.e. memory dumps. Contains of 'path' and 'start' address. (Optional)",
								"items": {
									"type": "object",
									"properties": {
										"path": {
											"type": "string",
											"description": "Path to the object file (.o/.obj) file."
										},
										"start": {
											"type": "string",
											"description": "The start address, e.g. 32768. Defaults to 0."
										}
									}
								}
							},
							"startAutomatically": {
								"type": "boolean",
								"description": "Start automatically after launch. Default is false."
							},
							"resetOnLaunch": {
								"type": "boolean",
								"description": "Resets the device (on emulator) after starting the debugger before starting the program to debug."
							},
							"commandsAfterLaunch": {
								"type": "array",
								"description": "An array with commands that are executed after the program-to-debug is loaded. With '-e' or '-exec' you can pass commands to the debugger directly.",
								"items": {
									"type": "string"
								}
							},
							"history": {
								"reverseDebugInstructionCount": {
									"type": "number",
									"description": "Sets the number of instructions for reverse debugging. If set to 0 then reverse debugging is turned off. Default is 10000."
								},
								"spotCount": {
									"type": "number",
									"description": "Sets the number of instructions to show in a spot. If you set this e.g. to 5 then the 5 previous and the 5 next instructions related to the current position are shown. Use 0 to disable. Default is 10."
								},
								"spotShowRegisters": {
									"type": "boolean",
									"description": "If true it shows the changed register values in the spot history. You can disable the feature here. Defaults to true."
								},
								"codeCoverageEnabled": {
									"type": "boolean",
									"description": "Enables/disables code coverage. Default is 'true."
								}
							},
							"formatting": {
								"registerVarFormat": {
									"type": "array",
									"description": "Defines the formatting of the registers when displayed in the VARIABLES area. E.g. as hex value or as integer. Also allows to display labels and various other formats. Use:\n${name} = the name of the register, e.g. HL\n${hex} = value as hex, e.g. A9F5\n${dhex} = value as hex with space between bytes, e.g. A9 F5\n${unsigned} = value as unsigned, e.g. 1234\n$(signed) = value as signed, e.g. -59\n$(bits) = value as bits , e.g. 10011011\n$(flags) = value interpreted as status flags (only useful for F and F'), e.g. ZNC\n${labels} = value as label (or several labels)\n{labelsplus} = value as label (or several labels) plus an index/offset\n${pre:labels:join} = value as label (or several labels). If no label is found nothing is printed. If at least 1 label is found the 'pre' string is printed followed by the label(s). If more than 1 label is found they are concatenated with the 'join' string.\n${b@:...} = This prefix to hex, unsigned, signed or bits allows to show the memory content of the value, i.e. it uses the value as address and shows it's contents. E.g. you can use ${b@:bits} to show the memory contents of the address the register is pointing at as a bit value.",
									"items": {
										"type": "string"
									}
								},
								"registerHoverFormat": {
									"type": "array",
									"description": "see registerVarFormat. Format when hovering over a register",
									"items": {
										"type": "string"
									}
								},
								"arrayByteFormat": {
									"type": "string",
									"description": "see registerVarFormat. Format for BYTEs in the WATCHES area and when hovering."
								},
								"arrayWordFormat": {
									"type": "string",
									"description": "see registerVarFormat. Format for WORDs in the WATCHES area and when hovering."
								},
								"stackVarFormat": {
									"type": "string",
									"description": "see registerVarFormat. Format for the pushed values in the STACK area."
								}
							},
							"memoryViewer": {
								"addressColor": {
									"type": "string",
									"description": "The text color of the address field."
								},
								"bytesColor": {
									"type": "string",
									"description": "The color of the bytes shown in hex."
								},
								"asciiColor": {
									"type": "string",
									"description": "The text color of the ascii field."
								},
								"addressHoverFormat": {
									"type": "string",
									"description": "see registerVarFormat. Format for the address when hovering."
								},
								"valueHoverFormat": {
									"type": "string",
									"description": "see registerVarFormat. Format for the value when hovering."
								},
								"registerPointerColors": {
									"type": "array",
									"description": "An array with register/color pairs. All selected register will appear with the correspondent color in the memory view. Registers not chosen will not appear.",
									"items": [
										{
											"type": "string"
										},
										{
											"type": "string"
										}
									],
									"default": [
										"HL",
										"darkgreen",
										"DE",
										"darkcyan",
										"BC",
										"dimgray",
										"IX",
										"darkorange",
										"IY",
										"darkviolet"
									]
								},
								"registersMemoryView": {
									"type": "array",
									"description": "An array of register to show in the register memory view. This view is automatically opened at startup and shows the memory the registers point to. E.g. [ 'HL', 'DE', 'IX' ].",
									"items": {
										"type": "string"
									},
									"default": [
										"HL",
										"DE",
										"BC",
										"IX",
										"IY"
									]
								}
							},
							"unitTestTimeout": {
								"type": "number",
								"description": "(Optional) The timeout for unit tests. If a test lasts longer it is assumed as failed. In secs. Default = 5s."
							}
						}
					}
				},
				"initialConfigurations": [
					{
						"type": "dezog",
						"request": "launch",
						"name": "Simulator",
						"remoteType": "zsim",
						"zsim": {
							"memoryModel": "ZX48K"
						},
						"sjasmplus": [
							{
								"path": "your_sld_file"
							}
						],
						"topOfStack": "your_stack_top",
						"load": "your_sna_or_nex_file"
					},
					{
						"type": "dezog",
						"request": "launch",
						"name": "ZEsarUX",
						"remoteType": "zrcp",
						"sjasmplus": [
							{
								"path": "your_sld_file"
							}
						],
						"topOfStack": "your_stack_top",
						"load": "your_sna_or_nex_file"
					},
					{
						"type": "dezog",
						"request": "launch",
						"name": "CSpect",
						"remoteType": "cspect",
						"sjasmplus": [
							{
								"path": "your_sld_file"
							}
						],
						"topOfStack": "your_stack_top",
						"load": "your_sna_or_nex_file"
					},
					{
						"type": "dezog",
						"request": "launch",
						"name": "ZXNext",
						"remoteType": "zxnext",
						"sjasmplus": [
							{
								"path": "your_sld_file"
							}
						],
						"topOfStack": "your_stack_top",
						"load": "your_sna_or_nex_file"
					}
				],
				"configurationSnippets": [
					{
						"label": "DeZog: Launch",
						"description": "Configuration for DeZog.",
						"body": {
							"type": "dezog",
							"request": "launch",
							"name": "DeZog",
							"remoteType": "zsim",
							"zsim": {
								"memoryModel": "RAM"
							},
							"zrcp": {},
							"cspect": {},
							"zxnext": {
								"port": "/dev/tty.usbserial"
							},
							"topOfStack": "stack_top",
							"sjasmplus": [
								{
									"path": "path_to_your_assembler_file.list"
								}
							],
							"disassemblerArgs": {
								"esxdosRst": true
							},
							"load": "path_to_your_sna_file.sna",
							"codeCoverage": false
						}
					}
				]
			}
		]
	}
}<|MERGE_RESOLUTION|>--- conflicted
+++ resolved
@@ -1,11 +1,7 @@
 {
 	"name": "dezog",
 	"displayName": "DeZog",
-<<<<<<< HEAD
-	"version": "2.0.0",
-=======
-	"version": "1.5.5",
->>>>>>> 2afb8a77
+	"version": "2.0.1",
 	"publisher": "maziac",
 	"description": "Visual Studio Code Debugger for the Z80/ZX Spectrum.",
 	"author": {
